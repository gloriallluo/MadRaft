--- conflicted
+++ resolved
@@ -144,13 +144,8 @@
                         // check done after Get() operations.
                         ck.put_and_log(&key, &nv, &log).await;
                     } else {
-<<<<<<< HEAD
-                        // debug!("{}: client new get {:?}", cli, key);
-                        let v = ck.get(&key).await;
-=======
                         debug!("{}: client new get {:?}", cli, key);
                         let v = ck.get_and_log(&key, &log).await;
->>>>>>> 09ddc9ec
                         if !randomkeys {
                             assert_eq!(v, last, "get wrong value, key {:?}", key);
                         }
