--- conflicted
+++ resolved
@@ -432,9 +432,6 @@
 
 #[ignore]
 #[madsim::test]
-<<<<<<< HEAD
-async fn unreliable3_4b() {}
-=======
 async fn unreliable3_4b() {
     info!("Test: unreliable 3...\n");
 
@@ -481,7 +478,6 @@
 
     t.end();
 }
->>>>>>> 09ddc9ec
 
 /// optional test to see whether servers are deleting
 /// shards for which they are no longer responsible.
