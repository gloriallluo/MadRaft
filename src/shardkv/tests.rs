--- conflicted
+++ resolved
@@ -1,5 +1,5 @@
 use crate::porcupine::{
-    check_operation_verbose, check_operations_timeout,
+    check_operations_timeout,
     kv::{KvInput, KvModel, KvOp, KvOutput},
     model::Operation,
     CheckResult,
@@ -511,7 +511,7 @@
     info!("Test: unreliable 3...\n");
 
     let t = Tester::new(3, true, Some(100)).await;
-    let _begin = Instant::now();
+    let begin = Instant::now();
     let operations = Arc::new(Mutex::new(Vec::<Operation<KvModel>>::new()));
 
     let ck = t.make_client();
@@ -538,11 +538,7 @@
     t.join(0).await;
 
     time::sleep(Duration::from_secs(2)).await;
-<<<<<<< HEAD
-    let _kvs = kvs_fut.await;
-=======
     fut.await;
->>>>>>> 66f8a85e
 
     let history = operations.lock().unwrap().clone();
     let res = check_operations_timeout::<KvModel>(history, LINEARIZABILITY_CHECK_TIMEOUT).await;
