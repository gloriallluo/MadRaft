--- conflicted
+++ resolved
@@ -6,22 +6,6 @@
 pub mod model;
 mod utils;
 
-<<<<<<< HEAD
-use std::time::Duration;
-use checker::LinearizationInfo;
-use model::{Entry, Model, Operation};
-
-/// Linearizability check result.
-#[derive(Debug, Clone, Copy)]
-#[repr(u8)]
-pub(crate) enum CheckResult {
-    /// Ok
-    Ok = 0,
-    /// Timeout
-    Unknown = 1,
-    /// Unlinearizable
-    Illegal = 2,
-=======
 use checker::LinearizationInfo;
 use model::{Entry, Model, Operation};
 use std::fmt;
@@ -37,7 +21,6 @@
             Error::Illegal(info) => f.write_fmt(format_args!("Illegal result: {}", info)),
         }
     }
->>>>>>> 1e4cd30f
 }
 
 impl std::error::Error for Error {}
@@ -51,14 +34,6 @@
 
 /// If this operation times out, then a false positive is possible.
 #[allow(dead_code)] // TODO support verbose
-<<<<<<< HEAD
-pub(crate) async fn check_operation_verbose<M: Model>(
-    history: Vec<Operation<M>>,
-    timeout: Duration,
-) -> (CheckResult, LinearizationInfo) {
-    checker::check_operations::<M>(history, true, Some(timeout)).await
-=======
 pub(crate) fn check_operation_verbose<M: Model>(history: Vec<Operation<M>>) -> Result<()> {
     checker::check_operations::<M>(history, true)
->>>>>>> 1e4cd30f
 }