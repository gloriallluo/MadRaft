--- conflicted
+++ resolved
@@ -6,24 +6,7 @@
     Entry, Error, Model, Operation, Result,
 };
 use bit_vec::BitVec;
-use futures::{stream::FuturesUnordered, StreamExt};
-use std::{
-    collections::HashMap,
-<<<<<<< HEAD
-    mem,
-=======
-    fmt, mem,
->>>>>>> 1e4cd30f
-    sync::{
-        atomic::{AtomicBool, Ordering},
-        Arc,
-    },
-<<<<<<< HEAD
-    thread,
-    time::Duration,
-=======
->>>>>>> 1e4cd30f
-};
+use std::{collections::HashMap, fmt, mem, sync::atomic::Ordering};
 
 #[derive(Debug)]
 pub(crate) struct LinearizationInfo {}
@@ -48,15 +31,7 @@
 }
 
 /// Check single sub-history. Return Some() if it's linearizable.
-<<<<<<< HEAD
-fn check_single<M: Model>(
-    history: Vec<Entry<M>>,
-    _verbose: bool,
-    killed: Arc<AtomicBool>,
-) -> CheckResult {
-=======
 fn check_single<M: Model>(history: Vec<Entry<M>>, _verbose: bool) -> Result<()> {
->>>>>>> 1e4cd30f
     let n = history.len() / 2; // number of operations
     debug!("history {:?}", history);
 
@@ -112,11 +87,7 @@
             // time point has to be revoked.
             debug!("id={} return", entry.id);
             if calls.is_empty() {
-<<<<<<< HEAD
-                return CheckResult::Illegal;
-=======
                 return Err(Error::Illegal(LinearizationInfo {}));
->>>>>>> 1e4cd30f
             }
             let CallEntry {
                 mut call,
@@ -132,55 +103,6 @@
             entry = entry.next_mut().unwrap();
         }
     }
-<<<<<<< HEAD
-    CheckResult::Ok
-}
-
-/// Check history in parallel.
-///
-/// For each sub-history, spawn a task to test its linearizability.
-async fn check_parallel<M: Model>(
-    histories: Vec<Vec<Entry<M>>>,
-    verbose: bool,
-    killed: Arc<AtomicBool>,
-) -> (CheckResult, LinearizationInfo) {
-    let mut futures: FuturesUnordered<_> = histories
-        .into_iter()
-        .map(|subhistory| {
-            let killed = killed.clone();
-            async move { check_single::<M>(subhistory, verbose, killed) }
-        })
-        .collect();
-    let mut check_result = CheckResult::Ok;
-    while let Some(res) = futures.next().await {
-        if res as u8 > check_result as u8 {
-            check_result = res;
-            if matches!(check_result, CheckResult::Illegal) && !verbose {
-                killed.store(true, Ordering::Relaxed);
-                break; // collect linearizable prefix under verbose mode
-            }
-        }
-    }
-    (check_result, LinearizationInfo {})
-}
-
-pub(super) async fn check_operations<M: Model>(
-    history: Vec<Operation<M>>,
-    verbose: bool,
-    timeout: Option<Duration>,
-) -> (CheckResult, LinearizationInfo) {
-    let histories = <M as Model>::partition(history);
-    let killed = Arc::new(AtomicBool::new(false));
-    if let Some(duration) = timeout {
-        let killed1 = killed.clone();
-        thread::spawn(move || {
-            thread::sleep(duration);
-            killed1.store(true, Ordering::Relaxed);
-        });
-    }
-    check_parallel(histories, verbose, killed.clone()).await
-}
-=======
     Ok(())
 }
 
@@ -191,5 +113,4 @@
         check_single(history, verbose)?;
     }
     Ok(())
-}
->>>>>>> 1e4cd30f
+}